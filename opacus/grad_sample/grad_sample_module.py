--- conflicted
+++ resolved
@@ -7,8 +7,7 @@
 
 import torch
 import torch.nn as nn
-<<<<<<< HEAD
-from opacus.layers.dp_lstm import DPLSTM, LSTMLinear
+from opacus.layers.dp_rnn import DPRNNBase, DPRNNCellBase, RNNLinear
 from opacus.utils.module_utils import requires_grad, trainable_modules
 
 
@@ -39,11 +38,6 @@
             dtype=grad_sample.dtype,
         )
         param._current_grad_sample[: grad_sample.shape[0]] = grad_sample
-=======
-from opacus.layers.dp_rnn import DPRNNBase, DPRNNCellBase, RNNLinear
-from opacus.utils.module_inspection import requires_grad
->>>>>>> 28714cae
-
 
 def promote_current_grad_sample(p: nn.Parameter) -> None:
     if p.requires_grad:
@@ -302,12 +296,8 @@
                 " run forward after add_hooks(model)"
             )
 
-<<<<<<< HEAD
         # TODO: that's not right; DPLSTM isn't always batch_first=False
-        batch_dim = 0 if batch_first or type(module) is LSTMLinear else 1
-=======
         batch_dim = 0 if batch_first or type(module) is RNNLinear else 1
->>>>>>> 28714cae
 
         activations = module.activations.pop()
 
@@ -339,15 +329,10 @@
 
     @classmethod
     def is_supported(cls, module: nn.Module) -> bool:
-<<<<<<< HEAD
         """Check if this individual module is supported"""
-        return type(module) in cls.GRAD_SAMPLERS or type(module) is DPLSTM
-=======
-        """Check if this module is supported"""
         return type(module) in cls.GRAD_SAMPLERS or isinstance(
             module, (DPRNNBase, DPRNNCellBase)
         )
->>>>>>> 28714cae
 
     @classmethod
     def validate(
