--- conflicted
+++ resolved
@@ -1,8 +1,4 @@
-<<<<<<< HEAD
-from typing import Optional, Sequence, Any
-=======
 from typing import Any, Optional, Sequence
->>>>>>> 2c6064a2
 
 import torch
 from opacus.utils.uniform_sampler import (
@@ -22,22 +18,15 @@
 
     Args:
         collate_fn: collate function to wrap
-<<<<<<< HEAD
-        sample_empty_shapes: expected shape for a batch of size 0
-=======
         sample_empty_shapes: expected shape for a batch of size 0. Input is a sequence -
             one for each tensor in the dataset
->>>>>>> 2c6064a2
 
     Returns:
         New collate function, which is equivalent to input ``collate_fn`` for non-empty
         batches and outputs empty tensors with shapes from ``sample_empty_shapes`` if
         the input batch is of size 0
     """
-<<<<<<< HEAD
-=======
-
->>>>>>> 2c6064a2
+
     def collate(batch):
         if len(batch) > 0:
             return collate_fn(batch)
@@ -57,14 +46,7 @@
     Returns:
         ``x.shape`` if attribute exists, empty tuple otherwise
     """
-<<<<<<< HEAD
-    if hasattr(x, "shape"):
-        return x.shape
-    else:
-        return ()
-=======
     return x.shape if hasattr(x, "shape") else ()
->>>>>>> 2c6064a2
 
 
 class DPDataLoader(DataLoader):
@@ -89,10 +71,7 @@
     Poisson sampling empty batches become a possibility, we need a DataLoader that
     can handle them.
     """
-<<<<<<< HEAD
-=======
-
->>>>>>> 2c6064a2
+
     def __init__(
         self,
         dataset: Dataset,
@@ -170,11 +149,7 @@
         cls, data_loader: DataLoader, distributed: bool = False, generator=None
     ):
         """
-<<<<<<< HEAD
-        Creates new DPDataLoader based on passed ``data_loader`` argument.
-=======
         Creates new ``DPDataLoader`` based on passed ``data_loader`` argument.
->>>>>>> 2c6064a2
 
         Args:
             data_loader: Any DataLoader instance. Must not be over an ``IterableDataset``
@@ -186,14 +161,7 @@
             New DPDataLoader instance, with all attributes and parameters inherited
             from the original data loader, except for sampling mechanism.
         """
-<<<<<<< HEAD
-=======
-        if isinstance(data_loader, cls):
-            # TODO: this should be exception, not assert
-            assert data_loader.distributed == distributed
-            return data_loader
-
->>>>>>> 2c6064a2
+
         if isinstance(data_loader.dataset, IterableDataset):
             raise ValueError("Uniform sampling is not supported for IterableDataset")
 
