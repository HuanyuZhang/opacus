--- conflicted
+++ resolved
@@ -47,6 +47,8 @@
     ):
 
         self.sample_rate = sample_rate
+        self.distributed = distributed
+
         if distributed:
             batch_sampler = DistributedUniformWithReplacementSampler(
                 total_size=len(dataset),  # type: ignore[assignment, arg-type]
@@ -79,11 +81,7 @@
         )
 
     @classmethod
-<<<<<<< HEAD
-    def from_data_loader(cls, data_loader: DataLoader, generator=None):
-=======
-    def from_data_loader(cls, data_loader: DataLoader, distributed: bool):
->>>>>>> c2499d96
+    def from_data_loader(cls, data_loader: DataLoader, distributed: bool, generator=None):
         if isinstance(data_loader, cls):
             assert data_loader.distributed == distributed
             return data_loader
